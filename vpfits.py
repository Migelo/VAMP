"""
VPfit

Fit Voigt Profiles using MCMC. Uses bayesian model selection to pick the appropriate number of profiles for a given absorption.

The main class containing the fitting functionality is `VPfit`. A mock absorption generator, `mock_absorption`, is also included for demonstration.

See `__init__` for example usage.

Todo:
* Add Voigt profile
"""

import random
import datetime

import numpy as np
import pandas as pd

import pymc as mc

import matplotlib.pylab as pylab


class VPfit():

    def __init__(self):
        """
        Initialise noise variable
        """
        self.std_deviation = 1./mc.Uniform("sd", 0, 1)**2

    @staticmethod
    def GaussFunction(wavelength_array, amplitude, centroid, sigma):
        """
        Gaussian.

        Args:
            wavelength_array (numpy array)
            amplitude (float)
            centroid (float): must be between the limits of wavelength_array
            sigma (float)
        """
        return amplitude * np.exp(-0.5 * ((wavelength_array - centroid) / sigma) ** 2)


    def Absorption(self, arr):
        """
        Convert optical depth in to absorption profile

        Args:
            arr (numpy array): array of optical depth values
        """

        return np.exp(-arr)


    @staticmethod
    def Chisquared(observed, expected):
        return sum(((observed - expected)**2) / expected)


    @staticmethod
    def ReducedChisquared(observed, expected, freedom):
        return VPfit.Chisquared(observed, expected) / (len(expected) - freedom)


    def plot(self, wavelength_array, flux_array, clouds=None, n=1, onesigmaerror = 0.02, start_pix=None, end_pix=None):
        """
        Plot the fitted absorption profile

        Args:
            wavelength_array (numpy array):
            flux_array (numpy array): original flux array, same length as wavelength_array
            clouds (pandas dataframe): dataframe containing details on each absorption feature
            n (int): number of *fitted* absorption profiles
            onesigmaerror (float): noise on profile plot
        """

        if not start_pix:
            start_pix = 0
        if not end_pix:
            end_pix = len(wavelength_array)

        f, (ax1, ax2, ax3) = pylab.subplots(3, sharex=True, sharey=False, figsize=(10,10))

        ax1.plot(wavelength_array, (flux_array - self.total.value) / onesigmaerror)
        ax1.hlines(1, wavelength_array[0], wavelength_array[-1], color='red', linestyles='-')
        ax1.hlines(-1, wavelength_array[0], wavelength_array[-1], color='red', linestyles='-')

        ax2.plot(wavelength_array, flux_array, color='black', linewidth=1.0)

        if clouds is not None:
            for c in range(len(clouds)):
                if c==0:
                    ax2.plot(wavelength_array, self.Absorption(clouds.ix[c]['tau'][start_pix:end_pix]),
                             color="red", label="Actual", lw=1.5)
                else:
                    ax2.plot(wavelength_array, self.Absorption(clouds.ix[c]['tau'][start_pix:end_pix]),
                             color="red", lw=1.5)


        for c in range(n):
            if c==0:
                ax2.plot(wavelength_array, self.Absorption(self.estimated_profiles[c].value),
                         color="green", label="Fit")
            else:
                ax2.plot(wavelength_array, self.Absorption(self.estimated_profiles[c].value),
                         color="green")


        ax2.legend()

        ax3.plot(wavelength_array, flux_array, label="Measured")
        ax3.plot(wavelength_array, self.total.value, color='green', label="Fit", linewidth=2.0)
        ax3.legend()

        f.subplots_adjust(hspace=0)

        ax1.set_title("Fit time: " + self.fit_time)
        ax1.set_ylabel("Residuals")
        ax2.set_ylabel("Normalised Flux")
        ax3.set_ylabel("Normalised Flux")
        ax3.set_xlabel("$ \lambda (\AA)$")

        pylab.show()

    def initialise_components(self, wavelength_array, n, sigma_max = 5):
        """
        Initialise each fitted component of the model in optical depth space. Each component consists of three variables, height, centroid and sigma. These variables are encapsulated in a deterministic profile variable. The variables are stored in a dictionary, `estimated_variables`, and the profiles in a list, `estimated_profiles`.

        Args:
            wavelength_array (numpy array)
            n (int): number of components
            sigma_max (float): maximum permitted range of fitted sigma values
        """

        self.estimated_variables = {}
        self.estimated_profiles = []

        for component in range(n):

            self.estimated_variables[component] = {}

            @mc.stochastic(name='xexp_%d' % component)
            def xexp(value=0.5):
                if value < 0:
                    return -np.inf
                else:
                    return np.log(value * np.exp(-value))

            self.estimated_variables[component]['height'] = xexp
            #self.estimated_variables[component]['height'] = mc.Uniform("est_height_" + str(component), 0, 5)

            self.estimated_variables[component]['centroid'] = mc.Uniform("est_centroid_" + str(component),
                                                                         wavelength_array[0], wavelength_array[-1])

            self.estimated_variables[component]['sigma'] = mc.Uniform("est_sigma_" + str(component), 0, sigma_max)

            @mc.deterministic(name='component_%d' % component, trace = True)
            def profile(x=wavelength_array,
                        centroid=self.estimated_variables[component]['centroid'],
                        sigma=self.estimated_variables[component]['sigma'],
                        height=self.estimated_variables[component]['height']):
                return self.GaussFunction( x, height, centroid, sigma )

            self.estimated_profiles.append(profile)


    def initialise_model(self, wavelength, flux, n):
        """
        Initialise deterministic model of all absorption features, in normalised flux.

        Args:
            wavelength (numpy array)
            flux (numpy array): flux values at each wavelength
            n (int): number of absorption profiles to fit
        """

        # always reinitialise profiles, otherwise starts sampling from previously calculated parameter values.
        self.initialise_components(wavelength, n)

        # deterministic variable for the full profile, given in terms of normalised flux
        @mc.deterministic(name='profile', trace=False)
        def total(profile_sum=self.estimated_profiles):
            return self.Absorption(sum(profile_sum))

        self.total = total

        # represent full profile as a normal
        self.profile = mc.Normal("obs", self.total, self.std_deviation, value=flux, observed=True)

        # create model with parameters of all profiles to be fitted
        self.model = mc.Model([self.estimated_variables[x][y] for x in self.estimated_variables for y in self.estimated_variables[x]])# + [std_deviation])



    def map_estimate(self):
        """
        Compute the Maximum A Posteriori estimates for the initialised model
        """

        self.MAP = mc.MAP(self.model)
        self.MAP.fit()


    def mcmc_fit(self, iterations=10000, burnin=6000, thinning=2):
        """
        MCMC fit of `n` absorption profiles to a given spectrum

        Args:
            wavelength (numpy array)
            flux (numpy array): flux values at each wavelength
            n (int): number of absorption profiles to fit
        """

        try:
            getattr(self, 'MAP')
        except AttributeError:
            print "\nWARNING: MAP estimate not provided. \nIt is recommended to compute this in advance of running the MCMC so as to start the sampling with good initial values."

        # create MCMC object
        self.mcmc = mc.MCMC(self.model)

        # fit the model
        starttime=datetime.datetime.now()
        self.mcmc.sample(iter=iterations, burn=burnin, thin=thinning)
        self.fit_time = str(datetime.datetime.now() - starttime)
        print "\nTook:", self.fit_time, " to finish."




<<<<<<< HEAD

def compute_detection_regions(wavelengths, fluxes, noise, min_region_width=5):
=======
def compute_detection_regions(wavelengths, fluxes, noise, buffer=0, min_region_width=5):
>>>>>>> d29a88dc
    """
    Finds detection regions above some detection threshold and minimum width.

    Args:
        wavelengths (numpy array)
        fluxes (numpy array): flux values at each wavelength
        noise (numpy array): noise value at each wavelength
        buffer (int): buffer before combining close regions (pixels)
        min_region_width (int): minimum width of a detection region (pixels)

    Returns:
        regions (numpy array): contains subarrays with start and end wavelengths
    """
    print('Computing detection regions...')

    N_sigma = 4.0  # Detection threshold

    num_pixels = len(wavelengths)
    min_pix = 1
    max_pix = num_pixels - 1

    std_min = 2  # Range of standard deviations for Gaussian convolution
    std_max = 11

    flux_ews = [0] * num_pixels
    noise_ews = [0] * num_pixels
    det_ratio = [-float('inf')] * num_pixels

    # Convolve varying-width Gaussians with equivalent width of flux and noise
    for std in range(std_min, std_max):

        for i in range(min_pix, max_pix):
            flux_dec = 1.0 - fluxes[i]
            if flux_dec < noise[i]:
                flux_dec = 0.0
            flux_ews[i] = 0.5 * abs(wavelengths[i - 1] - wavelengths[i + 1]) * flux_dec
            noise_ews[i] = 0.5 * abs(wavelengths[i - 1] - wavelengths[i + 1]) * noise[i]

        flux_ews[0] = 0
        flux_ews[max_pix] = 0
        noise_ews[0] = 0
        noise_ews[max_pix] = 0

        xarr = np.array([p - (num_pixels-1)/2.0 for p in range(num_pixels)])
        gaussian = VPfit.GaussFunction(xarr, 1.0, 0.0, std)

        flux_func = np.convolve(flux_ews, gaussian, 'same')
        noise_func = np.convolve(np.square(noise_ews), np.square(gaussian), 'same')

        # Select highest detection ratio of the Gaussians
        for i in range(min_pix, max_pix):
            noise_func[i] = 1.0 / np.sqrt(noise_func[i])
            if flux_func[i] * noise_func[i] > det_ratio[i]:
                det_ratio[i] = flux_func[i] * noise_func[i]

    pixels = [p for p in range(len(wavelengths))]

    # Select regions based on detection ratio at each point, combining nearby regions
    start = 0
    region_endpoints = []
    for i in range(len(pixels)):
        if start == 0 and det_ratio[i] > N_sigma and fluxes[i] < 1.0:
            start = pixels[i]
        elif start != 0 and (det_ratio[i] < N_sigma or fluxes[i] > 1.0):
            if pixels[i] - start > min_region_width:
                end = pixels[i]
                region_endpoints.append([start, end])
            start = 0

    # Expand edges of region until flux goes above 1
    regions_expanded = []
    for reg in region_endpoints:
        start = reg[0]
        i = start
        while i > 0 and fluxes[i] < 1.0:
            i -= 1
        start_new = i
        end = reg[1]
        j = end
        while j < (len(fluxes)-1) and fluxes[j] < 1.0:
            j += 1
        end_new = j
        regions_expanded.append([start_new, end_new])

    # Combine overlapping regions and check for detection based on noise value
    regions = []
    for i in range(len(regions_expanded)):
        start = regions_expanded[i][0]
        end = regions_expanded[i][1]
        if i<(len(regions_expanded)-1) and end > regions_expanded[i+1][0]:
            end = regions_expanded[i+1][1]
        for j in range(start, end):
            flux_dec = 1.0 - fluxes[j]
            if flux_dec > abs(noise[j]) * N_sigma:
                regions.append([wavelengths[start], wavelengths[end]])
                break

    return np.array(regions)




def mock_absorption(wavelength_start=5010, wavelength_end=5030, n=3, plot=True, onesigmaerror = 0.02, saturated=False):
    """
    Generate a mock absorption profile.

    Args:
        wavelength_start (int): start of wavelength range
        wavelength_end (int): end of wavelength range
        n (int): number of absorption features
        plot (bool): plots the profile
        onesigmaerror (float): noise on profile plot

    Returns:
        clouds (pandas dataframe): dataframe containing parameters for each absorption feature
        wavelength_array (numpy array)
    """

    vpfit = VPfit()

    wavelength_array = np.arange(wavelength_start, wavelength_end, 0.01)

    clouds = pd.DataFrame({'cloud': pd.Series([], dtype='str'),
                       'amplitude': pd.Series([], dtype='float'),
                       'centroid': pd.Series([], dtype='float'),
                       'sigma': pd.Series([], dtype='float'),
                       'tau': pd.Series([], dtype='object')})

    for cloud in range(n):

        if(saturated):
            max_amplitude = 5
        else:
            max_amplitude = 1

        clouds = clouds.append({'cloud': cloud, 'amplitude': random.uniform(0, max_amplitude),
                                'centroid': random.uniform(wavelength_start+2, wavelength_end-2),
                                'sigma': random.uniform(0,2), 'tau':[]}, ignore_index=True)

        clouds.set_value(cloud, 'tau', VPfit.GaussFunction(wavelength_array, clouds.ix[cloud]['amplitude'],
                                         clouds.ix[cloud]['centroid'], clouds.ix[cloud]['sigma']))


    if plot:
        noise = np.random.normal(0.0, onesigmaerror, len(wavelength_array))
        flux_array = vpfit.Absorption(sum(clouds['tau'])) + noise

        f, (ax1, ax2) = pylab.subplots(2, sharex=True, sharey=False)

        ax1.plot(wavelength_array, sum(clouds['tau']), color='black', label='combined', lw=2)
        for c in range(len(clouds)):
            ax1.plot(wavelength_array, clouds.ix[c]['tau'], label='comp_1')

        ax2.plot(wavelength_array, flux_array, color='black')
        f.subplots_adjust(hspace=0)

        ax1.set_ylabel("Optical Depth")

        ax2.set_ylabel("Normalized Flux")
        ax2.set_xlabel("$\lambda (\AA)$")
        ax2.set_ylim(0, 1.1)

        pylab.show()

    return clouds, wavelength_array


if __name__ == "__main__":

    vpfit = VPfit()

    clouds, wavelength_array = mock_absorption(n=2)

    onesigmaerror = 0.02
    noise = np.random.normal(0.0, onesigmaerror, len(wavelength_array))
    flux_array = vpfit.Absorption(sum(clouds['tau'])) + noise

    vpfit.initialise_model(wavelength_array, flux_array, 2)
    vpfit.map_estimate()
    vpfit.mcmc_fit()

    vpfit.plot(wavelength_array, flux_array, clouds, n=2)<|MERGE_RESOLUTION|>--- conflicted
+++ resolved
@@ -230,13 +230,7 @@
 
 
 
-
-<<<<<<< HEAD
-
 def compute_detection_regions(wavelengths, fluxes, noise, min_region_width=5):
-=======
-def compute_detection_regions(wavelengths, fluxes, noise, buffer=0, min_region_width=5):
->>>>>>> d29a88dc
     """
     Finds detection regions above some detection threshold and minimum width.
 
